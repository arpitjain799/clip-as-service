--- conflicted
+++ resolved
@@ -159,10 +159,8 @@
           pip install -e "server/[tensorrt]"
           pip install -e "server/[onnx]"
           pip install -e "server/[transformers]"
-<<<<<<< HEAD
           pip install nvidia-tensorrt==8.4.1.5
-=======
->>>>>>> 0b293ec8
+
           {
             pip install -e "server/[flash-attn]"
           } || {
